--- conflicted
+++ resolved
@@ -1,8 +1,4 @@
-<<<<<<< HEAD
-# ElectrumSV - lightweight Bitcoin SV client
-=======
 # Electrum SV - lightweight Bitcoin client
->>>>>>> 840023d6
 # Copyright (C) 2019 Axel Gembe <derago@gmail.com>
 #
 # Permission is hereby granted, free of charge, to any person
